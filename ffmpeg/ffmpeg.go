package ffmpeg

import (
	"bufio"
	"bytes"
	"encoding/json"
	"errors"
	"fmt"
	"io"
	"os"
	"os/exec"
	"regexp"
	"strconv"
	"strings"

	"github.com/floostack/transcoder"
	"github.com/floostack/transcoder/utils"
)

// Transcoder ...
type Transcoder struct {
	config           *Config
	input            string
<<<<<<< HEAD
	output           []string
	options          [][]string
	metadata         *Metadata
=======
	output           string
	options          []string
	metadata         transcoder.Metadata
>>>>>>> 2c44ff9f
	inputPipeReader  *io.ReadCloser
	outputPipeReader *io.ReadCloser
	inputPipeWriter  *io.WriteCloser
	outputPipeWriter *io.WriteCloser
}

// New ...
func New(cfg *Config) transcoder.Transcoder {
	return &Transcoder{config: cfg}
}

// Start ...
func (t *Transcoder) Start(opts transcoder.Options) (<-chan transcoder.Progress, error) {

	var stderrIn io.ReadCloser

	out := make(chan transcoder.Progress)

	defer t.closePipes()

	// Validates config
	if err := t.validate(); err != nil {
		return nil, err
	}

	// Get file metadata
	_, err := t.GetMetadata()
	if err != nil {
		return nil, err
	}

	// Append input file and standard options
	args := append([]string{"-i", t.input}, opts.GetStrArguments()...)
	outputLength := len(t.output)
	optionsLength := len(t.options)

	if outputLength == 1 && optionsLength == 0 {
		// Just append the 1 output file we've got
		args = append(args, t.output[0])
	} else {
		for index, out := range t.output {
			// Get executable flags
			// If we are at the last output file but still have several options, append them all at once
			if index == outputLength-1 && outputLength < optionsLength {
				for i := index; i < len(t.options); i++ {
					args = append(args, t.options[i]...)
				}
				// Otherwise just append the current options
			} else {
				args = append(args, t.options[index]...)
			}

			// Append output flag
			args = append(args, out)
		}
	}

	// Initialize command
	cmd := exec.Command(t.config.FfmpegBinPath, args...)

	// If progresss enabled, get stderr pipe and start progress process
	if t.config.ProgressEnabled && !t.config.Verbose {
		stderrIn, err = cmd.StderrPipe()
		if err != nil {
			return nil, fmt.Errorf("Failed getting transcoding progress (%s) with args (%s) with error %s", t.config.FfmpegBinPath, args, err)
		}
	}

	if t.config.Verbose {
		cmd.Stderr = os.Stdout
	}

	// Start process
	err = cmd.Start()
	if err != nil {
		return nil, fmt.Errorf("Failed starting transcoding (%s) with args (%s) with error %s", t.config.FfmpegBinPath, args, err)
	}

	if t.config.ProgressEnabled && !t.config.Verbose {
		go func() {
			t.progress(stderrIn, out)
		}()

		go func() {
			defer close(out)
			err = cmd.Wait()
		}()
	} else {
		err = cmd.Wait()
	}

	return out, nil
}

// Input ...
func (t *Transcoder) Input(arg string) transcoder.Transcoder {
	t.input = arg
	return t
}

// Output ...
func (t *Transcoder) Output(arg string) transcoder.Transcoder {
	t.output = append(t.output, arg)
	return t
}

// InputPipe ...
func (t *Transcoder) InputPipe(w *io.WriteCloser, r *io.ReadCloser) transcoder.Transcoder {
	if &t.input == nil {
		t.inputPipeWriter = w
		t.inputPipeReader = r
	}
	return t
}

// OutputPipe ...
func (t *Transcoder) OutputPipe(w *io.WriteCloser, r *io.ReadCloser) transcoder.Transcoder {
	if &t.output == nil {
		t.outputPipeWriter = w
		t.outputPipeReader = r
	}
	return t
}

// WithOptions Sets the options object
func (t *Transcoder) WithOptions(opts transcoder.Options) transcoder.Transcoder {
	t.options = [][]string{opts.GetStrArguments()}
	return t
}

// WithAdditionalOptions Appends an additional options object
func (t *Transcoder) WithAdditionalOptions(opts transcoder.Options) transcoder.Transcoder {
	t.options = append(t.options, opts.GetStrArguments())
	return t
}

// validate ...
func (t *Transcoder) validate() error {
	if t.config.FfmpegBinPath == "" {
		return errors.New("ffmpeg binary path not found")
	}

	if t.input == "" {
		return errors.New("missing input option")
	}

	outputLength := len(t.output)

	if outputLength == 0 {
		return errors.New("missing output option")
	}

	// length of output files being greater than length of options would produce an invalid ffmpeg command
	// unless there is only 1 output file, which obviously wouldn't be a problem
	if outputLength > len(t.options) && outputLength != 1 {
		return errors.New("number of options and output files does not match")
	}

	for index, output := range t.output {
		if output == "" {
			return fmt.Errorf("output at index %d is an empty string", index)
		}
	}

	return nil
}

// GetMetadata Returns metadata for the specified input file
func (t *Transcoder) GetMetadata() ( transcoder.Metadata, error) {

	if t.config.FfprobeBinPath != "" {
		var outb, errb bytes.Buffer

		input := t.input

		if t.inputPipeReader != nil {
			input = "pipe:"
		}

		args := []string{"-i", input, "-print_format", "json", "-show_format", "-show_streams", "-show_error"}

		cmd := exec.Command(t.config.FfprobeBinPath, args...)
		cmd.Stdout = &outb
		cmd.Stderr = &errb

		err := cmd.Run()
		if err != nil {
			return nil, fmt.Errorf("error executing (%s) with args (%s) | error: %s | message: %s %s", t.config.FfprobeBinPath, args, err, outb.String(), errb.String())
		}

		var metadata Metadata

		if err = json.Unmarshal([]byte(outb.String()), &metadata); err != nil {
			return nil, err
		}

		t.metadata = metadata

		return metadata, nil
	}

	return nil, errors.New("ffprobe binary not found")
}

// progress sends through given channel the transcoding status
func (t *Transcoder) progress(stream io.ReadCloser, out chan transcoder.Progress) {

	defer stream.Close()

	split := func(data []byte, atEOF bool) (advance int, token []byte, spliterror error) {
		if atEOF && len(data) == 0 {
			return 0, nil, nil
		}
		if i := bytes.IndexByte(data, '\n'); i >= 0 {
			// We have a full newline-terminated line.
			return i + 1, data[0:i], nil
		}
		if i := bytes.IndexByte(data, '\r'); i >= 0 {
			// We have a cr terminated line
			return i + 1, data[0:i], nil
		}
		if atEOF {
			return len(data), data, nil
		}

		return 0, nil, nil
	}

	scanner := bufio.NewScanner(stream)
	scanner.Split(split)

	buf := make([]byte, 2)
	scanner.Buffer(buf, bufio.MaxScanTokenSize)

	for scanner.Scan() {
		Progress := new(Progress)
		line := scanner.Text()

		if strings.Contains(line, "frame=") && strings.Contains(line, "time=") && strings.Contains(line, "bitrate=") {
			var re = regexp.MustCompile(`=\s+`)
			st := re.ReplaceAllString(line, `=`)

			f := strings.Fields(st)

			var framesProcessed string
			var currentTime string
			var currentBitrate string
			var currentSpeed string

			for j := 0; j < len(f); j++ {
				field := f[j]
				fieldSplit := strings.Split(field, "=")

				if len(fieldSplit) > 1 {
					fieldname := strings.Split(field, "=")[0]
					fieldvalue := strings.Split(field, "=")[1]

					if fieldname == "frame" {
						framesProcessed = fieldvalue
					}

					if fieldname == "time" {
						currentTime = fieldvalue
					}

					if fieldname == "bitrate" {
						currentBitrate = fieldvalue
					}
					if fieldname == "speed" {
						currentSpeed = fieldvalue
					}
				}
			}

			timesec := utils.DurToSec(currentTime)
			dursec, _ := strconv.ParseFloat(t.metadata.GetFormat().GetDuration(), 64)

			progress := (timesec * 100) / dursec
			Progress.Progress = progress

			Progress.CurrentBitrate = currentBitrate
			Progress.FramesProcessed = framesProcessed
			Progress.CurrentTime = currentTime
			Progress.Speed = currentSpeed

			out <- *Progress
		}
	}
}

// closePipes Closes pipes if opened
func (t *Transcoder) closePipes() {
	if t.inputPipeReader != nil {
		ipr := *t.inputPipeReader
		ipr.Close()
	}

	if t.outputPipeWriter != nil {
		opr := *t.outputPipeWriter
		opr.Close()
	}
}<|MERGE_RESOLUTION|>--- conflicted
+++ resolved
@@ -21,15 +21,9 @@
 type Transcoder struct {
 	config           *Config
 	input            string
-<<<<<<< HEAD
 	output           []string
 	options          [][]string
-	metadata         *Metadata
-=======
-	output           string
-	options          []string
 	metadata         transcoder.Metadata
->>>>>>> 2c44ff9f
 	inputPipeReader  *io.ReadCloser
 	outputPipeReader *io.ReadCloser
 	inputPipeWriter  *io.WriteCloser
