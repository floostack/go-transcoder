package transcoder

import (
	"io"
)

// Transcoder ...
type Transcoder interface {
	Start(opts Options) (<-chan Progress, error)
	Input(i string) Transcoder
	InputPipe(w *io.WriteCloser, r *io.ReadCloser) Transcoder
	Output(o string) Transcoder
	OutputPipe(w *io.WriteCloser, r *io.ReadCloser) Transcoder
	WithOptions(opts Options) Transcoder
<<<<<<< HEAD
	WithAdditionalOptions(opts Options) Transcoder
=======
	GetMetadata() (Metadata, error)
>>>>>>> 2c44ff9f
}<|MERGE_RESOLUTION|>--- conflicted
+++ resolved
@@ -12,9 +12,6 @@
 	Output(o string) Transcoder
 	OutputPipe(w *io.WriteCloser, r *io.ReadCloser) Transcoder
 	WithOptions(opts Options) Transcoder
-<<<<<<< HEAD
 	WithAdditionalOptions(opts Options) Transcoder
-=======
 	GetMetadata() (Metadata, error)
->>>>>>> 2c44ff9f
 }